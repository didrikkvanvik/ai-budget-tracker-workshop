--- conflicted
+++ resolved
@@ -171,10 +171,6 @@
     }
   }, []);
 
-<<<<<<< HEAD
-=======
-
->>>>>>> 547b00b6
   const handleEnhance = useCallback(async (applyEnhancements: boolean) => {
     if (!importResult) return;
 
